# Changelog

All notable changes to this project will be documented in this file, in reverse chronological order by release.

<<<<<<< HEAD
## 1.4.0 - TBD
=======
## 1.3.2 - TBD
>>>>>>> 0a2553bd

### Added

- Nothing.

### Changed

- Nothing.

### Deprecated

- Nothing.

### Removed

- Nothing.

### Fixed

- Nothing.

<<<<<<< HEAD
## 1.3.1 - TBD
=======
## 1.3.1 - 2019-06-24
>>>>>>> 0a2553bd

### Added

- [#8](https://github.com/zendframework/zend-expressive-session-cache/pull/8) adds support for PHP 7.3.

### Changed

- Nothing.

### Deprecated

- Nothing.

### Removed

- Nothing.

### Fixed

- Nothing.

## 1.3.0 - 2019-01-22

### Added

- [#7](https://github.com/zendframework/zend-expressive-session-cache/pull/7) adds the ability to set the session cookie domain, secure, and
  httponly options. Each may be passed to the `CacheSessionPersistence`
  constructor, or as options consumed by its factory. See the documentation for
  full details.

### Changed

- Nothing.

### Deprecated

- Nothing.

### Removed

- Nothing.

### Fixed

- Nothing.

## 1.2.0 - 2018-10-31

### Added

- [#5](https://github.com/zendframework/zend-expressive-session-cache/pull/5) adds support for the new `SessionCookiePersistenceInterface` added
  in zend-expressive-session 1.2.0.  Specifically, `CacheSessionPersistence` now
  queries the session instance `getSessionLifetime()` method to determine
  whether or not to send an `Expires` directive with the session cookie.

### Changed

- Nothing.

### Deprecated

- Nothing.

### Removed

- Nothing.

### Fixed

- Nothing.

## 1.1.1 - 2018-10-26

### Added

- Nothing.

### Changed

- [#4](https://github.com/zendframework/zend-expressive-session-cache/pull/4) modifies the behavior when setting a persistent cookie. Previously,
  it would set a Max-Age directive on the cookie; however, this is not supported
  in all browsers or SAPIs. As such, it now creates an Expires directive, which
  will have essentially the same effect for users.

### Deprecated

- Nothing.

### Removed

- Nothing.

### Fixed

- Nothing.

## 1.1.0 - 2018-10-25

### Added

- [#3](https://github.com/zendframework/zend-expressive-session-cache/pull/3) adds a new constructor argument, `bool $persistent = false`. When
  this is toggled to `true`, a `Max-Age` directive will be added with a value
  equivalent to the `$cacheExpire` value. You can configure this value using the
  `zend-expressive-session-cache.persistent` configuration key.

### Changed

- Nothing.

### Deprecated

- Nothing.

### Removed

- Nothing.

### Fixed

- Nothing.

## 1.0.0 - 2018-10-09

### Added

- Everything.

### Changed

- Nothing.

### Deprecated

- Nothing.

### Removed

- Nothing.

### Fixed

- Nothing.<|MERGE_RESOLUTION|>--- conflicted
+++ resolved
@@ -2,11 +2,7 @@
 
 All notable changes to this project will be documented in this file, in reverse chronological order by release.
 
-<<<<<<< HEAD
 ## 1.4.0 - TBD
-=======
-## 1.3.2 - TBD
->>>>>>> 0a2553bd
 
 ### Added
 
@@ -28,11 +24,29 @@
 
 - Nothing.
 
-<<<<<<< HEAD
-## 1.3.1 - TBD
-=======
+## 1.3.2 - TBD
+
+### Added
+
+- Nothing.
+
+### Changed
+
+- Nothing.
+
+### Deprecated
+
+- Nothing.
+
+### Removed
+
+- Nothing.
+
+### Fixed
+
+- Nothing.
+
 ## 1.3.1 - 2019-06-24
->>>>>>> 0a2553bd
 
 ### Added
 
